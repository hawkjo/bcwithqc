--- conflicted
+++ resolved
@@ -9,11 +9,7 @@
 import scipy
 import numpy as np
 from Bio import SeqIO
-<<<<<<< HEAD
-
-=======
 from pywfa import WavefrontAligner
->>>>>>> 5ecf93d2
 from .bc_aligner import CustomBCAligner
 from .bc_decoders import BCDecoder, SBCDecoder
 
